--- conflicted
+++ resolved
@@ -373,10 +373,6 @@
          </property>
         </widget>
        </item>
-<<<<<<< HEAD
-       <item row="1" column="0">
-        <widget class="QLabel" name="fdb_label_parameter">
-=======
        <item row="11" column="0">
         <widget class="QLabel" name="afafp_label_parameter">
          <property name="toolTip">
@@ -400,7 +396,6 @@
        </item>
        <item row="9" column="0">
         <widget class="QLabel" name="afsw_label_parameter">
->>>>>>> 1f15f2cc
          <property name="toolTip">
           <string>Default debayering pattern used if no other pattern is specified for the current job. This pattern is used in creating master frames as well.</string>
          </property>
@@ -460,29 +455,7 @@
          </property>
         </spacer>
        </item>
-<<<<<<< HEAD
-       <item row="9" column="5">
-        <widget class="QLabel" name="afrsf_label_display">
-         <property name="text">
-          <string>TextLabel</string>
-         </property>
-        </widget>
-       </item>
-       <item row="4" column="0">
-        <widget class="QLabel" name="fgw_label_parameter">
-         <property name="toolTip">
-          <string>In the presence of noise in the image, shift detection between frames can be misled by spurious local minima.
-Gaussian blur can help finding the global optimum. Try higher values for noisy images.</string>
-         </property>
-         <property name="text">
-          <string>Noise level (add Gaussian blur)</string>
-         </property>
-        </widget>
-       </item>
-       <item row="8" column="0">
-=======
        <item row="7" column="0">
->>>>>>> 1f15f2cc
         <widget class="QCheckBox" name="afa_checkBox">
          <property name="toolTip">
           <string>Only for &quot;Surface&quot; mode: Identify frame stabilization patch automatically.</string>
@@ -659,10 +632,6 @@
          </property>
         </widget>
        </item>
-<<<<<<< HEAD
-       <item row="2" column="2" colspan="4">
-        <widget class="QComboBox" name="fdbm_comboBox"/>
-=======
        <item row="1" column="2" colspan="2">
         <widget class="QComboBox" name="fdb_comboBox"/>
        </item>
@@ -688,7 +657,6 @@
           <string>Object is changing fast (e.g. Jupiter, Sun)</string>
          </property>
         </widget>
->>>>>>> 1f15f2cc
        </item>
       </layout>
      </widget>
