--- conflicted
+++ resolved
@@ -336,14 +336,8 @@
         :return: -
         """
 
-<<<<<<< HEAD
-        if self.alignment_boxes is None:
-            raise WrongOrderingError(
-                "Attempt to select alignment points before alignment boxes are created")
-=======
         # Initialize the reduced AP list.
         new_alignment_point_list = []
->>>>>>> 393aa53a
 
         # Create list with unique identifiers of all items on the list.
         ap_list_ids = [id(ap_list_item) for ap_list_item in ap_list]
